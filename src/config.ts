<<<<<<< HEAD
import { workspace, WorkspaceConfiguration } from 'vscode';
import filesize from 'file-size';

export type FileSizeConfig = Required<Parameters<typeof filesize>['1']>;
export type FileSizeSpec = Parameters<
	ReturnType<typeof filesize<NonNullable<FileSizeConfig>>>['human']
>['0'];

export type WorkspaceExtensionConfiguration = WorkspaceConfiguration & {
	id: string;
	enabled: boolean;
	detailsIdling: string;
	detailsViewing: string;
	detailsEditing: string;
	detailsDebugging: string;
	lowerDetailsIdling: string;
	lowerDetailsViewing: string;
	lowerDetailsEditing: string;
	lowerDetailsDebugging: string;
	lowerDetailsNoWorkspaceFound: string;
	largeImageIdling: string;
	largeImage: string;
	smallImage: string;
	removeElapsedTime: boolean;
	removeDetails: boolean;
	removeLowerDetails: boolean;
	ignoreWorkspaces: string[];
	ignoreWorkspacesText: string | string[];
	idleTimeout: number;
	checkIdle: boolean;
	disconnectOnIdle: boolean;
	resetElapsedTimeAfterIdle: boolean;
	idleText: string;
	appName: string;
	showProblems: boolean;
	problemsText: string;
	buttonEnabled: boolean;
	buttonActiveLabel: string;
	buttonInactiveLabel: string;
	buttonInactiveUrl: string;
	ignoreRepositories: string[];
	ignoreOrganizations: string[];
	suppressNotifications: boolean;
	prioritizeLanguagesOverExtensions: boolean;
	fileSizeHumanReadable: boolean;
	fileSizeSpec: FileSizeSpec;
	fileSizeFixed: number;
	fileSizeSpacer: string;
=======
import { workspace, WorkspaceConfiguration } from "vscode";

export type WorkspaceExtensionConfiguration = WorkspaceConfiguration & {
    id: string;
    enabled: boolean;
    detailsIdling: string;
    detailsViewing: string;
    detailsEditing: string;
    detailsDebugging: string;
    lowerDetailsIdling: string;
    lowerDetailsViewing: string;
    lowerDetailsEditing: string;
    lowerDetailsDebugging: string;
    lowerDetailsNoWorkspaceFound: string;
    largeImageIdling: string;
    largeImage: string;
    smallImage: string;
    removeElapsedTime: boolean;
    removeDetails: boolean;
    removeLowerDetails: boolean;
    ignoreWorkspaces: string[];
    ignoreWorkspacesText: string | string[];
    idleTimeout: number;
    checkIdle: boolean;
    disconnectOnIdle: boolean;
    resetElapsedTimeAfterIdle: boolean;
    idleText: string;
    appName: string;
    showProblems: boolean;
    problemsText: string;
    buttonEnabled: boolean;
    buttonActiveLabel: string;
    buttonActiveUrl: string;
    buttonInactiveLabel: string;
    buttonInactiveUrl: string;
    ignoreRepositories: string[];
    ignoreOrganizations: string[];
    suppressNotifications: boolean;
    prioritizeLanguagesOverExtensions: boolean;
>>>>>>> b71f422d
};

export function getConfig(): WorkspaceExtensionConfiguration {
    return workspace.getConfiguration("rpc") as WorkspaceExtensionConfiguration;
}<|MERGE_RESOLUTION|>--- conflicted
+++ resolved
@@ -1,5 +1,4 @@
-<<<<<<< HEAD
-import { workspace, WorkspaceConfiguration } from 'vscode';
+import { workspace, WorkspaceConfiguration } from "vscode";
 import filesize from 'file-size';
 
 export type FileSizeConfig = Required<Parameters<typeof filesize>['1']>;
@@ -47,47 +46,6 @@
 	fileSizeSpec: FileSizeSpec;
 	fileSizeFixed: number;
 	fileSizeSpacer: string;
-=======
-import { workspace, WorkspaceConfiguration } from "vscode";
-
-export type WorkspaceExtensionConfiguration = WorkspaceConfiguration & {
-    id: string;
-    enabled: boolean;
-    detailsIdling: string;
-    detailsViewing: string;
-    detailsEditing: string;
-    detailsDebugging: string;
-    lowerDetailsIdling: string;
-    lowerDetailsViewing: string;
-    lowerDetailsEditing: string;
-    lowerDetailsDebugging: string;
-    lowerDetailsNoWorkspaceFound: string;
-    largeImageIdling: string;
-    largeImage: string;
-    smallImage: string;
-    removeElapsedTime: boolean;
-    removeDetails: boolean;
-    removeLowerDetails: boolean;
-    ignoreWorkspaces: string[];
-    ignoreWorkspacesText: string | string[];
-    idleTimeout: number;
-    checkIdle: boolean;
-    disconnectOnIdle: boolean;
-    resetElapsedTimeAfterIdle: boolean;
-    idleText: string;
-    appName: string;
-    showProblems: boolean;
-    problemsText: string;
-    buttonEnabled: boolean;
-    buttonActiveLabel: string;
-    buttonActiveUrl: string;
-    buttonInactiveLabel: string;
-    buttonInactiveUrl: string;
-    ignoreRepositories: string[];
-    ignoreOrganizations: string[];
-    suppressNotifications: boolean;
-    prioritizeLanguagesOverExtensions: boolean;
->>>>>>> b71f422d
 };
 
 export function getConfig(): WorkspaceExtensionConfiguration {
