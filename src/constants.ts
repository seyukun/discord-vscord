import lang from "./data/languages.json";

export const { KNOWN_EXTENSIONS, KNOWN_LANGUAGES } = lang;

export const EMPTY = "" as const;
export const FAKE_EMPTY = "\u200b\u200b" as const;

export const IDLE_SMALL_IMAGE_KEY = "idle" as const;
export const IDLE_VSCODE_IMAGE_KEY = "idle-vscode" as const;
export const IDLE_VSCODE_INSIDERS_IMAGE_KEY = "idle-vscode-insiders" as const;
export const DEBUGGING_IMAGE_KEY = "debugging" as const;
export const VSCODE_IMAGE_KEY = "vscode" as const;
export const VSCODE_INSIDERS_IMAGE_KEY = "vscode-insiders" as const;
export const VSCODIUM_IMAGE_KEY = "vscodium" as const;
export const VSCODIUM_INSIDERS_IMAGE_KEY = "vscodium-insiders" as const;

export const enum CONFIG_KEYS {
    Id = "id",
    Enabled = "enabled",
    DetailsIdling = "detailsIdling",
    DetailsViewing = "detailsViewing",
    DetailsEditing = "detailsEditing",
    DetailsDebugging = "detailsDebugging",
    LowerDetailsIdling = "lowerDetailsIdling",
    LowerDetailsViewing = "lowerDetailsViewing",
    LowerDetailsEditing = "lowerDetailsEditing",
    LowerDetailsDebugging = "lowerDetailsDebugging",
    LowerDetailsNoWorkspaceFound = "lowerDetailsNoWorkspaceFound",
    LargeImageIdling = "largeImageIdling",
    LargeImage = "largeImage",
    SmallImage = "smallImage",
    RemoveElapsedTime = "removeElapsedTime",
    RemoveDetails = "removeDetails",
    RemoveLowerDetails = "removeLowerDetails",
    RemoveLowerDetailsIdling = "removeLowerDetailsIdling",
    IgnoreWorkspaces = "ignoreWorkspaces",
    IgnoreWorkspacesText = "ignoreWorkspacesText",
    IdleTimeout = "idleTimeout",
    CheckIdle = "checkIdle",
    DisconnectOnIdle = "disconnectOnIdle",
    ResetElapsedTimeAfterIdle = "resetElapsedTimeAfterIdle",
    IdleText = "idleText",
    AppName = "appName",
    ShowProblems = "showProblems",
    ProblemsText = "problemsText",
    ButtonEnabled = "buttonEnabled",
    ButtonActiveLabel = "buttonActiveLabel",
    ButtonActiveUrl = "buttonActiveUrl",
    ButtonInactiveLabel = "buttonInactiveLabel",
    ButtonInactiveUrl = "buttonInactiveUrl",
    IgnoreRepositories = "ignoreRepositories",
    IgnoreOrganizations = "ignoreOrganizations",
    IgnoreGitHosts = "ignoreGitHosts",
    SuppressNotifications = "suppressNotifications",
    PrioritizeLanguagesOverExtensions = "prioritizeLanguagesOverExtensions",
    FileSizeHumanReadable = "fileSizeHumanReadable",
    FileSizeSpec = "fileSizeSpec",
    FileSizeFixed = "fileSizeFixed",
    FileSizeSpacer = "fileSizeSpacer"
}

export const enum REPLACE_KEYS {
<<<<<<< HEAD
	Empty = '{empty}',
	FileName = '{file_name}',
	FileExtension = '{file_extension}',
	DirName = '{dir_name}',
	FullDirName = '{full_dir_name}',
	Workspace = '{workspace}',
	VSCodeWorkspace = '(Workspace)',
	WorkspaceFolder = '{workspace_folder}',
	WorkspaceAndFolder = '{workspace_and_folder}',
	FolderAndFile = '{folder_and_file}',
	LanguageLowerCase = '{lang}',
	LanguageTitleCase = '{Lang}',
	LanguageUpperCase = '{LANG}',
	TotalLines = '{total_lines}',
	CurrentLine = '{current_line}',
	CurrentColumn = '{current_column}',
	AppName = '{app_name}',
	Problems = '{problems}',
	ProblemsCount = '{problemsCount}',
	GitRepo = '{git_repo}',
	GitBranch = '{git_branch}'
=======
    Empty = "{empty}",
    FileName = "{file_name}",
    FileExtension = "{file_extension}",
    DirName = "{dir_name}",
    FullDirName = "{full_dir_name}",
    Workspace = "{workspace}",
    VSCodeWorkspace = "(Workspace)",
    WorkspaceFolder = "{workspace_folder}",
    WorkspaceAndFolder = "{workspace_and_folder}",
    LanguageLowerCase = "{lang}",
    LanguageTitleCase = "{Lang}",
    LanguageUpperCase = "{LANG}",
    TotalLines = "{total_lines}",
    CurrentLine = "{current_line}",
    CurrentColumn = "{current_column}",
    AppName = "{app_name}",
    Problems = "{problems}",
    ProblemsCount = "{problemsCount}",
    GitRepo = "{git_repo}",
    GitBranch = "{git_branch}",
    FileSize = "{file_size}"
>>>>>>> fc9b3eaf
}<|MERGE_RESOLUTION|>--- conflicted
+++ resolved
@@ -60,29 +60,6 @@
 }
 
 export const enum REPLACE_KEYS {
-<<<<<<< HEAD
-	Empty = '{empty}',
-	FileName = '{file_name}',
-	FileExtension = '{file_extension}',
-	DirName = '{dir_name}',
-	FullDirName = '{full_dir_name}',
-	Workspace = '{workspace}',
-	VSCodeWorkspace = '(Workspace)',
-	WorkspaceFolder = '{workspace_folder}',
-	WorkspaceAndFolder = '{workspace_and_folder}',
-	FolderAndFile = '{folder_and_file}',
-	LanguageLowerCase = '{lang}',
-	LanguageTitleCase = '{Lang}',
-	LanguageUpperCase = '{LANG}',
-	TotalLines = '{total_lines}',
-	CurrentLine = '{current_line}',
-	CurrentColumn = '{current_column}',
-	AppName = '{app_name}',
-	Problems = '{problems}',
-	ProblemsCount = '{problemsCount}',
-	GitRepo = '{git_repo}',
-	GitBranch = '{git_branch}'
-=======
     Empty = "{empty}",
     FileName = "{file_name}",
     FileExtension = "{file_extension}",
@@ -91,6 +68,7 @@
     Workspace = "{workspace}",
     VSCodeWorkspace = "(Workspace)",
     WorkspaceFolder = "{workspace_folder}",
+    FolderAndFile = "{folder_and_file}",
     WorkspaceAndFolder = "{workspace_and_folder}",
     LanguageLowerCase = "{lang}",
     LanguageTitleCase = "{Lang}",
@@ -104,5 +82,4 @@
     GitRepo = "{git_repo}",
     GitBranch = "{git_branch}",
     FileSize = "{file_size}"
->>>>>>> fc9b3eaf
 }