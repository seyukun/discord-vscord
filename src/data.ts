<<<<<<< HEAD
import { API as GitApi, GitExtension, Remote, Repository } from './@types/git';
import gitUrlParse from 'git-url-parse';
import { basename, parse, ParsedPath, sep } from 'path';
import {
	Disposable,
	EventEmitter,
	Extension,
	extensions,
	window,
	workspace,
	WorkspaceFolder
} from 'vscode';
import { logInfo } from './logger';
=======
import { Disposable, EventEmitter, Extension, extensions, window, workspace, WorkspaceFolder } from "vscode";
import type { API as GitApi, GitExtension, Remote, Repository } from "./@types/git";
import { parse, ParsedPath, sep, join } from "node:path";
import gitUrlParse from "git-url-parse";
import { logInfo } from "./logger";
import { statSync } from "node:fs";
>>>>>>> fc9b3eaf

interface DisposableLike {
    dispose: () => any;
}

const API_VERSION: Parameters<GitExtension["getAPI"]>["0"] = 1;

export class Data implements DisposableLike {
<<<<<<< HEAD
	protected _file: ParsedPath | undefined;
	protected _repo: Repository | undefined;
	protected _remote: Remote | undefined;

	protected _debug: number;

	private eventEmitter = new EventEmitter<void>();

	private rootListeners: (Disposable | undefined)[] = [];
	private gitExtListeners: (Disposable | undefined)[] = [];
	private gitApiListeners: (Disposable | undefined)[] = [];

	private gitExt: Extension<GitExtension> | undefined;
	private gitApi: GitApi | undefined;

	public constructor(debugLevel = 0) {
		this._debug = debugLevel;
		this._file = window.activeTextEditor
			? parse(window.activeTextEditor.document.fileName)
			: undefined;
		this.ext();
		this.api(this.gitExt?.exports.enabled || false);
		this.rootListeners.push(
			window.onDidChangeActiveTextEditor((e) => {
				this.debug(2, `root(): window.onDidChangeActiveTextEditor`);
				this._file = e ? parse(e.document.fileName) : undefined;
				this.updateGit();
			}),
			workspace.onDidChangeWorkspaceFolders(() => {
				this.debug(2, `root(): workspace.onDidChangeWorkspaceFolders`);
				this.updateGit();
			}),
			extensions.onDidChange(() => {
				this.debug(2, `root(): extensions.onDidChange`);
				this.ext();
			})
		);
	}

	public get fileName(): string | undefined {
		const v = this._file ? this._file.name + this._file.ext : undefined;
		this.debug(4, `fileName(): ${v}`);
		return v;
	}

	public get fileExtension(): string | undefined {
		const v = this._file ? this._file.ext : undefined;
		this.debug(4, `fileExtension(): ${v}`);
		return v;
	}

	public get dirName(): string | undefined {
		const v = this._file?.dir.split(sep).pop();
		this.debug(4, `dirName(): ${v}`);
		return v;
	}

	public get fullDirName(): string | undefined {
		const v = this._file?.dir;
		this.debug(4, `fullDirName(): ${v}`);
		return v;
	}

	public get folderAndFile(): string | undefined {
		const directory = basename(this._file?.dir ?? '');
		const file = this._file ? this._file.name + this._file.ext : undefined;

		if (!directory || !this.workspaceFolder?.name || directory === this.workspaceFolder?.name) {
			return file;
		}

		this.debug(4, `folderAndFile(): ${directory + sep + file}`);
		return directory + '/' + file;
	}

	public get workspace(): string | undefined {
		const v = workspace.name;
		this.debug(4, `workspace(): ${v}`);
		return v;
	}

	public get workspaceFolder(): WorkspaceFolder | undefined {
		const uri = window?.activeTextEditor?.document.uri;
		let v: WorkspaceFolder | undefined = undefined;
		if (uri) {
			v = workspace.getWorkspaceFolder(uri);
		}
		this.debug(4, `workspaceFolder(): ${uri ? 'Found URI' : 'No URI'} ${v}`);
		return v;
	}

	public get gitRepoPath(): string | undefined {
		const v = this._repo?.rootUri.fsPath;
		this.debug(4, `gitRepoPath(): ${v}`);
		return v;
	}

	public get gitRepoName(): string | undefined {
		const v = this._repo?.rootUri.fsPath.split(sep).pop();
		this.debug(4, `gitRepoName(): ${v}`);
		return v;
	}

	public get gitRemoteName(): string | undefined {
		const v = this.gitRemoteUrl?.name;
		this.debug(4, `gitRepoName(): ${v}`);
		return v;
	}

	public get gitRemoteUrl(): gitUrlParse.GitUrl | undefined {
		const v = this._remote?.fetchUrl ?? this._remote?.pushUrl;
		this.debug(4, `gitRemoteUrl(): Url: ${v}`);
		if (!v) {
			return;
		}
		return gitUrlParse(v);
	}

	public get gitBranchName(): string | undefined {
		const v = this._repo?.state.HEAD?.name;
		this.debug(4, `gitBranchName(): ${v}`);
		return v;
	}

	public dispose(level = 0): void {
		let disposeOf: (Disposable | undefined)[] = [];
		switch (level) {
			case 0:
				this.dispose(1);
				disposeOf = this.rootListeners;
				this.rootListeners = [];
				break;
			case 1:
				this.dispose(2);
				disposeOf = this.gitExtListeners;
				this.gitExtListeners = [];
				break;
			case 2:
				disposeOf = this.gitApiListeners;
				this.gitApiListeners = [];
				break;
		}
		for (const disposable of disposeOf) {
			disposable?.dispose();
		}
	}

	public onUpdate(listener: () => any): Disposable {
		return this.eventEmitter.event(listener);
	}

	private ext(): void {
		const ext = extensions.getExtension<GitExtension>('vscode.git');
		this.debug(3, `ext(): ${ext ? 'Extension' : 'undefined'}`);
		// Changed to Extension
		if (ext && !this.gitExt) {
			this.debug(1, `ext(): Changed to Extension`);
			this.gitExt = ext;
			if (this.gitExt.isActive) {
				logInfo(`[data.ts] ext(): Git extension is active`);
				this.api(this.gitExt.exports.enabled);
				this.gitExtListeners.push(
					this.gitExt.exports.onDidChangeEnablement((e) => this.api(e))
				);
			} else {
				logInfo(`[data.ts] ext(): activate`);
				void ext.activate();
			}
		} else if (!ext && this.gitExt) {
			this.debug(2, `[data.ts] ext(): Changed to undefined`);
			this.gitExt = undefined;
			this.api(false);
			this.dispose(1);
		}
	}

	private api(e: boolean): void {
		this.debug(2, `api(): ${e}`);
		if (e) {
			this.gitApi = this.gitExt?.exports.getAPI(API_VERSION);
			this.debug(2, `api(): ${this.gitApi ? 'gitApi' : 'undefined'}`);
			this.listeners();
		} else {
			this.gitApi = undefined;
			this.dispose(2);
		}
		this.updateGit();
	}

	private listeners(): void {
		if (!this.gitApi) {
			return;
		}
		this.gitApiListeners.push(
			this.gitApi.onDidOpenRepository((e) => {
				this.debug(1, `listeners(): Open Repo ${e.rootUri.fsPath.split(sep).pop()}`);
				this.updateGit();
			}),
			this.gitApi.onDidCloseRepository((e) => {
				this.debug(1, `listeners(): Open Close ${e.rootUri.fsPath.split(sep).pop()}`);
				this.updateGit();
			}),
			this.gitApi.onDidChangeState((e) => {
				this.debug(1, `listeners(): Change State ${e}`);
				this.updateGit();
			})
		);
	}

	private updateGit(): void {
		this.debug(1, `[data.ts] updateGit()`);
		if (!this.gitApi) {
			this._repo = undefined;
			this._remote = undefined;
			this.eventEmitter.fire();
			return;
		}
		this._repo = this.repo();
		this._remote = this.remote();
		this.debug(2, `updateGit(): repo ${this.gitRepoPath}`);
		this.eventEmitter.fire();
	}

	private repo(): Repository | undefined {
		if (!this.gitApi) {
			return;
		}

		const repos = this.gitApi.repositories;

		if (this._file) {
			const testString = this._file.dir;
			return (
				repos
					.filter((v) => v.rootUri.fsPath.length <= testString.length)
					.filter(
						(v) => v.rootUri.fsPath === testString.substring(0, v.rootUri.fsPath.length)
					)
					.sort((a, b) => b.rootUri.fsPath.length - a.rootUri.fsPath.length)
					// get first element
					.shift()
			);
		}

		this.debug(3, `repo(): no file open`);

		if (!workspace.workspaceFolders) {
			return undefined;
		}

		return workspace.workspaceFolders
			.map((v) => [v])
			.sort((a, b) => a[0].index - b[0].index)
			.shift()
			?.map((workspace) =>
				repos
					.filter((v) => v.rootUri.fsPath.length <= workspace.uri.fsPath.length)
					.filter(
						(v) =>
							v.rootUri.fsPath ===
							workspace.uri.fsPath.substring(0, v.rootUri.fsPath.length)
					)
					.sort((a, b) => a.rootUri.fsPath.length - b.rootUri.fsPath.length)
					.shift()
			)
			.shift();
	}

	private remote() {
		const remotes = this._repo?.state.remotes;

		if (!remotes) {
			return;
		}

		return remotes.find((v) => v.name === 'origin') ?? remotes[0];
	}

	private debug(level: number, message: string) {
		if (this._debug >= level) {
			logInfo(`[data.ts] ${message}`);
		}
	}
=======
    protected _file: ParsedPath | undefined;
    protected _repo: Repository | undefined;
    protected _remote: Remote | undefined;

    protected _debug: number;

    private eventEmitter = new EventEmitter<void>();

    private rootListeners: (Disposable | undefined)[] = [];
    private gitExtListeners: (Disposable | undefined)[] = [];
    private gitApiListeners: (Disposable | undefined)[] = [];

    private gitExt: Extension<GitExtension> | undefined;
    private gitApi: GitApi | undefined;

    public constructor(debugLevel = 0) {
        this._debug = debugLevel;
        this._file = window.activeTextEditor ? parse(window.activeTextEditor.document.fileName) : undefined;
        this.ext();
        this.api(this.gitExt?.exports.enabled || false);
        this.rootListeners.push(
            window.onDidChangeActiveTextEditor((e) => {
                this.debug(2, `root(): window.onDidChangeActiveTextEditor`);
                this._file = e ? parse(e.document.fileName) : undefined;
                this.updateGit();
            }),
            workspace.onDidChangeWorkspaceFolders(() => {
                this.debug(2, `root(): workspace.onDidChangeWorkspaceFolders`);
                this.updateGit();
            }),
            extensions.onDidChange(() => {
                this.debug(2, `root(): extensions.onDidChange`);
                this.ext();
            })
        );
    }

    public get fileName(): string | undefined {
        const v = this._file ? this._file.name + this._file.ext : undefined;
        this.debug(4, `fileName(): ${v}`);
        return v;
    }

    public get fileExtension(): string | undefined {
        const v = this._file ? this._file.ext : undefined;
        this.debug(4, `fileExtension(): ${v}`);
        return v;
    }

    public get fileSize(): number | undefined {
        if (!this._file) return;
        const absolutePath = join(this._file.dir, this._file.base);
        const v = statSync(absolutePath).size;
        this.debug(4, `fileSize(): ${v}`);
        return v;
    }

    public get dirName(): string | undefined {
        const v = this._file?.dir.split(sep).pop();
        this.debug(4, `dirName(): ${v}`);
        return v;
    }

    public get fullDirName(): string | undefined {
        const v = this._file?.dir;
        this.debug(4, `fullDirName(): ${v}`);
        return v;
    }

    public get workspace(): string | undefined {
        const v = workspace.name;
        this.debug(4, `workspace(): ${v}`);
        return v;
    }

    public get workspaceFolder(): WorkspaceFolder | undefined {
        const uri = window?.activeTextEditor?.document.uri;
        let v: WorkspaceFolder | undefined = undefined;
        if (uri) v = workspace.getWorkspaceFolder(uri);

        this.debug(4, `workspaceFolder(): ${uri ? "Found URI" : "No URI"} ${v}`);
        return v;
    }

    public get gitRepoPath(): string | undefined {
        const v = this._repo?.rootUri.fsPath;
        this.debug(4, `gitRepoPath(): ${v}`);
        return v;
    }

    public get gitRepoName(): string | undefined {
        const v = this._repo?.rootUri.fsPath.split(sep).pop();
        this.debug(4, `gitRepoName(): ${v}`);
        return v;
    }

    public get gitRemoteName(): string | undefined {
        const v = this.gitRemoteUrl?.name;
        this.debug(4, `gitRepoName(): ${v}`);
        return v;
    }

    public get gitRemoteUrl(): gitUrlParse.GitUrl | undefined {
        const v = this._remote?.fetchUrl ?? this._remote?.pushUrl;
        this.debug(4, `gitRemoteUrl(): Url: ${v}`);
        if (!v) return;

        return gitUrlParse(v);
    }

    public get gitBranchName(): string | undefined {
        const v = this._repo?.state.HEAD?.name;
        this.debug(4, `gitBranchName(): ${v}`);
        return v;
    }

    public dispose(level = 0): void {
        let disposeOf: (Disposable | undefined)[] = [];
        switch (level) {
            case 0:
                this.dispose(1);
                disposeOf = this.rootListeners;
                this.rootListeners = [];
                break;
            case 1:
                this.dispose(2);
                disposeOf = this.gitExtListeners;
                this.gitExtListeners = [];
                break;
            case 2:
                disposeOf = this.gitApiListeners;
                this.gitApiListeners = [];
                break;
        }
        for (const disposable of disposeOf) disposable?.dispose();
    }

    public onUpdate(listener: () => any): Disposable {
        return this.eventEmitter.event(listener);
    }

    private ext(): void {
        const ext = extensions.getExtension<GitExtension>("vscode.git");
        this.debug(3, `ext(): ${ext ? "Extension" : "undefined"}`);
        // Changed to Extension
        if (ext && !this.gitExt) {
            this.debug(1, `ext(): Changed to Extension`);
            this.gitExt = ext;
            if (this.gitExt.isActive) {
                logInfo(`[data.ts] ext(): Git extension is active`);
                this.api(this.gitExt.exports.enabled);
                this.gitExtListeners.push(this.gitExt.exports.onDidChangeEnablement((e) => this.api(e)));
            } else {
                logInfo(`[data.ts] ext(): activate`);
                void ext.activate();
            }
        } else if (!ext && this.gitExt) {
            this.debug(2, `[data.ts] ext(): Changed to undefined`);
            this.gitExt = undefined;
            this.api(false);
            this.dispose(1);
        }
    }

    private api(e: boolean): void {
        this.debug(2, `api(): ${e}`);
        if (e) {
            this.gitApi = this.gitExt?.exports.getAPI(API_VERSION);
            this.debug(2, `api(): ${this.gitApi ? "gitApi" : "undefined"}`);
            this.listeners();
        } else {
            this.gitApi = undefined;
            this.dispose(2);
        }
        this.updateGit();
    }

    private listeners(): void {
        if (!this.gitApi) {
            return;
        }
        this.gitApiListeners.push(
            this.gitApi.onDidOpenRepository((e) => {
                this.debug(1, `listeners(): Open Repo ${e.rootUri.fsPath.split(sep).pop()}`);
                this.updateGit();
            }),
            this.gitApi.onDidCloseRepository((e) => {
                this.debug(1, `listeners(): Open Close ${e.rootUri.fsPath.split(sep).pop()}`);
                this.updateGit();
            }),
            this.gitApi.onDidChangeState((e) => {
                this.debug(1, `listeners(): Change State ${e}`);
                this.updateGit();
            })
        );
    }

    private updateGit(): void {
        this.debug(1, `[data.ts] updateGit()`);
        if (!this.gitApi) {
            this._repo = undefined;
            this._remote = undefined;
            this.eventEmitter.fire();
            return;
        }
        this._repo = this.repo();
        this._remote = this.remote();
        this.debug(2, `updateGit(): repo ${this.gitRepoPath}`);
        this.eventEmitter.fire();
    }

    private repo(): Repository | undefined {
        if (!this.gitApi) return;

        const repos = this.gitApi.repositories;

        if (this._file) {
            const testString = this._file.dir;
            return (
                repos
                    .filter((v) => v.rootUri.fsPath.length <= testString.length)
                    .filter((v) => v.rootUri.fsPath === testString.substring(0, v.rootUri.fsPath.length))
                    .sort((a, b) => b.rootUri.fsPath.length - a.rootUri.fsPath.length)
                    // get first element
                    .shift()
            );
        }

        this.debug(3, `repo(): no file open`);

        if (!workspace.workspaceFolders) {
            return undefined;
        }

        return workspace.workspaceFolders
            .map((v) => [v])
            .sort((a, b) => a[0].index - b[0].index)
            .shift()
            ?.map((workspace) =>
                repos
                    .filter((v) => v.rootUri.fsPath.length <= workspace.uri.fsPath.length)
                    .filter((v) => v.rootUri.fsPath === workspace.uri.fsPath.substring(0, v.rootUri.fsPath.length))
                    .sort((a, b) => a.rootUri.fsPath.length - b.rootUri.fsPath.length)
                    .shift()
            )
            .shift();
    }

    private remote() {
        const remotes = this._repo?.state.remotes;

        if (!remotes) return;

        return remotes.find((v) => v.name === "origin") ?? remotes[0];
    }

    private debug(level: number, message: string) {
        if (this._debug >= level) logInfo(`[data.ts] ${message}`);
    }
>>>>>>> fc9b3eaf
}

export const dataClass = new Data();<|MERGE_RESOLUTION|>--- conflicted
+++ resolved
@@ -1,25 +1,9 @@
-<<<<<<< HEAD
-import { API as GitApi, GitExtension, Remote, Repository } from './@types/git';
-import gitUrlParse from 'git-url-parse';
-import { basename, parse, ParsedPath, sep } from 'path';
-import {
-	Disposable,
-	EventEmitter,
-	Extension,
-	extensions,
-	window,
-	workspace,
-	WorkspaceFolder
-} from 'vscode';
-import { logInfo } from './logger';
-=======
 import { Disposable, EventEmitter, Extension, extensions, window, workspace, WorkspaceFolder } from "vscode";
 import type { API as GitApi, GitExtension, Remote, Repository } from "./@types/git";
-import { parse, ParsedPath, sep, join } from "node:path";
+import { basename, parse, ParsedPath, sep, join } from "node:path";
 import gitUrlParse from "git-url-parse";
 import { logInfo } from "./logger";
 import { statSync } from "node:fs";
->>>>>>> fc9b3eaf
 
 interface DisposableLike {
     dispose: () => any;
@@ -28,291 +12,6 @@
 const API_VERSION: Parameters<GitExtension["getAPI"]>["0"] = 1;
 
 export class Data implements DisposableLike {
-<<<<<<< HEAD
-	protected _file: ParsedPath | undefined;
-	protected _repo: Repository | undefined;
-	protected _remote: Remote | undefined;
-
-	protected _debug: number;
-
-	private eventEmitter = new EventEmitter<void>();
-
-	private rootListeners: (Disposable | undefined)[] = [];
-	private gitExtListeners: (Disposable | undefined)[] = [];
-	private gitApiListeners: (Disposable | undefined)[] = [];
-
-	private gitExt: Extension<GitExtension> | undefined;
-	private gitApi: GitApi | undefined;
-
-	public constructor(debugLevel = 0) {
-		this._debug = debugLevel;
-		this._file = window.activeTextEditor
-			? parse(window.activeTextEditor.document.fileName)
-			: undefined;
-		this.ext();
-		this.api(this.gitExt?.exports.enabled || false);
-		this.rootListeners.push(
-			window.onDidChangeActiveTextEditor((e) => {
-				this.debug(2, `root(): window.onDidChangeActiveTextEditor`);
-				this._file = e ? parse(e.document.fileName) : undefined;
-				this.updateGit();
-			}),
-			workspace.onDidChangeWorkspaceFolders(() => {
-				this.debug(2, `root(): workspace.onDidChangeWorkspaceFolders`);
-				this.updateGit();
-			}),
-			extensions.onDidChange(() => {
-				this.debug(2, `root(): extensions.onDidChange`);
-				this.ext();
-			})
-		);
-	}
-
-	public get fileName(): string | undefined {
-		const v = this._file ? this._file.name + this._file.ext : undefined;
-		this.debug(4, `fileName(): ${v}`);
-		return v;
-	}
-
-	public get fileExtension(): string | undefined {
-		const v = this._file ? this._file.ext : undefined;
-		this.debug(4, `fileExtension(): ${v}`);
-		return v;
-	}
-
-	public get dirName(): string | undefined {
-		const v = this._file?.dir.split(sep).pop();
-		this.debug(4, `dirName(): ${v}`);
-		return v;
-	}
-
-	public get fullDirName(): string | undefined {
-		const v = this._file?.dir;
-		this.debug(4, `fullDirName(): ${v}`);
-		return v;
-	}
-
-	public get folderAndFile(): string | undefined {
-		const directory = basename(this._file?.dir ?? '');
-		const file = this._file ? this._file.name + this._file.ext : undefined;
-
-		if (!directory || !this.workspaceFolder?.name || directory === this.workspaceFolder?.name) {
-			return file;
-		}
-
-		this.debug(4, `folderAndFile(): ${directory + sep + file}`);
-		return directory + '/' + file;
-	}
-
-	public get workspace(): string | undefined {
-		const v = workspace.name;
-		this.debug(4, `workspace(): ${v}`);
-		return v;
-	}
-
-	public get workspaceFolder(): WorkspaceFolder | undefined {
-		const uri = window?.activeTextEditor?.document.uri;
-		let v: WorkspaceFolder | undefined = undefined;
-		if (uri) {
-			v = workspace.getWorkspaceFolder(uri);
-		}
-		this.debug(4, `workspaceFolder(): ${uri ? 'Found URI' : 'No URI'} ${v}`);
-		return v;
-	}
-
-	public get gitRepoPath(): string | undefined {
-		const v = this._repo?.rootUri.fsPath;
-		this.debug(4, `gitRepoPath(): ${v}`);
-		return v;
-	}
-
-	public get gitRepoName(): string | undefined {
-		const v = this._repo?.rootUri.fsPath.split(sep).pop();
-		this.debug(4, `gitRepoName(): ${v}`);
-		return v;
-	}
-
-	public get gitRemoteName(): string | undefined {
-		const v = this.gitRemoteUrl?.name;
-		this.debug(4, `gitRepoName(): ${v}`);
-		return v;
-	}
-
-	public get gitRemoteUrl(): gitUrlParse.GitUrl | undefined {
-		const v = this._remote?.fetchUrl ?? this._remote?.pushUrl;
-		this.debug(4, `gitRemoteUrl(): Url: ${v}`);
-		if (!v) {
-			return;
-		}
-		return gitUrlParse(v);
-	}
-
-	public get gitBranchName(): string | undefined {
-		const v = this._repo?.state.HEAD?.name;
-		this.debug(4, `gitBranchName(): ${v}`);
-		return v;
-	}
-
-	public dispose(level = 0): void {
-		let disposeOf: (Disposable | undefined)[] = [];
-		switch (level) {
-			case 0:
-				this.dispose(1);
-				disposeOf = this.rootListeners;
-				this.rootListeners = [];
-				break;
-			case 1:
-				this.dispose(2);
-				disposeOf = this.gitExtListeners;
-				this.gitExtListeners = [];
-				break;
-			case 2:
-				disposeOf = this.gitApiListeners;
-				this.gitApiListeners = [];
-				break;
-		}
-		for (const disposable of disposeOf) {
-			disposable?.dispose();
-		}
-	}
-
-	public onUpdate(listener: () => any): Disposable {
-		return this.eventEmitter.event(listener);
-	}
-
-	private ext(): void {
-		const ext = extensions.getExtension<GitExtension>('vscode.git');
-		this.debug(3, `ext(): ${ext ? 'Extension' : 'undefined'}`);
-		// Changed to Extension
-		if (ext && !this.gitExt) {
-			this.debug(1, `ext(): Changed to Extension`);
-			this.gitExt = ext;
-			if (this.gitExt.isActive) {
-				logInfo(`[data.ts] ext(): Git extension is active`);
-				this.api(this.gitExt.exports.enabled);
-				this.gitExtListeners.push(
-					this.gitExt.exports.onDidChangeEnablement((e) => this.api(e))
-				);
-			} else {
-				logInfo(`[data.ts] ext(): activate`);
-				void ext.activate();
-			}
-		} else if (!ext && this.gitExt) {
-			this.debug(2, `[data.ts] ext(): Changed to undefined`);
-			this.gitExt = undefined;
-			this.api(false);
-			this.dispose(1);
-		}
-	}
-
-	private api(e: boolean): void {
-		this.debug(2, `api(): ${e}`);
-		if (e) {
-			this.gitApi = this.gitExt?.exports.getAPI(API_VERSION);
-			this.debug(2, `api(): ${this.gitApi ? 'gitApi' : 'undefined'}`);
-			this.listeners();
-		} else {
-			this.gitApi = undefined;
-			this.dispose(2);
-		}
-		this.updateGit();
-	}
-
-	private listeners(): void {
-		if (!this.gitApi) {
-			return;
-		}
-		this.gitApiListeners.push(
-			this.gitApi.onDidOpenRepository((e) => {
-				this.debug(1, `listeners(): Open Repo ${e.rootUri.fsPath.split(sep).pop()}`);
-				this.updateGit();
-			}),
-			this.gitApi.onDidCloseRepository((e) => {
-				this.debug(1, `listeners(): Open Close ${e.rootUri.fsPath.split(sep).pop()}`);
-				this.updateGit();
-			}),
-			this.gitApi.onDidChangeState((e) => {
-				this.debug(1, `listeners(): Change State ${e}`);
-				this.updateGit();
-			})
-		);
-	}
-
-	private updateGit(): void {
-		this.debug(1, `[data.ts] updateGit()`);
-		if (!this.gitApi) {
-			this._repo = undefined;
-			this._remote = undefined;
-			this.eventEmitter.fire();
-			return;
-		}
-		this._repo = this.repo();
-		this._remote = this.remote();
-		this.debug(2, `updateGit(): repo ${this.gitRepoPath}`);
-		this.eventEmitter.fire();
-	}
-
-	private repo(): Repository | undefined {
-		if (!this.gitApi) {
-			return;
-		}
-
-		const repos = this.gitApi.repositories;
-
-		if (this._file) {
-			const testString = this._file.dir;
-			return (
-				repos
-					.filter((v) => v.rootUri.fsPath.length <= testString.length)
-					.filter(
-						(v) => v.rootUri.fsPath === testString.substring(0, v.rootUri.fsPath.length)
-					)
-					.sort((a, b) => b.rootUri.fsPath.length - a.rootUri.fsPath.length)
-					// get first element
-					.shift()
-			);
-		}
-
-		this.debug(3, `repo(): no file open`);
-
-		if (!workspace.workspaceFolders) {
-			return undefined;
-		}
-
-		return workspace.workspaceFolders
-			.map((v) => [v])
-			.sort((a, b) => a[0].index - b[0].index)
-			.shift()
-			?.map((workspace) =>
-				repos
-					.filter((v) => v.rootUri.fsPath.length <= workspace.uri.fsPath.length)
-					.filter(
-						(v) =>
-							v.rootUri.fsPath ===
-							workspace.uri.fsPath.substring(0, v.rootUri.fsPath.length)
-					)
-					.sort((a, b) => a.rootUri.fsPath.length - b.rootUri.fsPath.length)
-					.shift()
-			)
-			.shift();
-	}
-
-	private remote() {
-		const remotes = this._repo?.state.remotes;
-
-		if (!remotes) {
-			return;
-		}
-
-		return remotes.find((v) => v.name === 'origin') ?? remotes[0];
-	}
-
-	private debug(level: number, message: string) {
-		if (this._debug >= level) {
-			logInfo(`[data.ts] ${message}`);
-		}
-	}
-=======
     protected _file: ParsedPath | undefined;
     protected _repo: Repository | undefined;
     protected _remote: Remote | undefined;
@@ -375,6 +74,18 @@
         this.debug(4, `dirName(): ${v}`);
         return v;
     }
+
+    public get folderAndFile(): string | undefined {
+        const directory = basename(this._file?.dir ?? '');
+        const file = this._file ? this._file.name + this._file.ext : undefined;
+
+		if (!directory || !this.workspaceFolder?.name || directory === this.workspaceFolder?.name) {
+            return file;
+		}
+
+		this.debug(4, `folderAndFile(): ${directory + sep + file}`);
+        return directory + '/' + file;
+	}
 
     public get fullDirName(): string | undefined {
         const v = this._file?.dir;
@@ -572,7 +283,6 @@
     private debug(level: number, message: string) {
         if (this._debug >= level) logInfo(`[data.ts] ${message}`);
     }
->>>>>>> fc9b3eaf
 }
 
 export const dataClass = new Data();